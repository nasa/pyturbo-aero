--- conflicted
+++ resolved
@@ -7,11 +7,7 @@
 import matplotlib.pyplot as plt
 import copy
 
-<<<<<<< HEAD
-class Airfoil2D:
-=======
 class Airfoil2D():
->>>>>>> 76113e82
     """Design a 2D Airfoil using bezier curves 
     """
     '''Initial values'''
